--- conflicted
+++ resolved
@@ -1,10 +1,6 @@
 import numpy as np
 import time
 start_time = time.time()
-<<<<<<< HEAD
-# import sys, os, contextlib
-=======
->>>>>>> a5e21a35
 import matplotlib.pyplot as plt
 
 import xpart as xp
