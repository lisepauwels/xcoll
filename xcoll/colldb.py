--- conflicted
+++ resolved
@@ -184,16 +184,10 @@
                    beam=beam, _yaml_merged=_yaml_merged, ignore_crystals=ignore_crystals)
 
 
-    # TODO: load crystals with SixTrack loader
-    # TODO: load families with SixTrack loader
     @classmethod
-<<<<<<< HEAD
     def from_SixTrack(cls, file, ignore_crystals=True, **kwargs):
-=======
-    def from_SixTrack(cls, file, **kwargs):
         # only import regex here
         import re
->>>>>>> 20e03cbc
         with open(file, 'r') as infile:
             coll_data_string = ''
             family_settings = {}
@@ -229,15 +223,9 @@
         famdct = {key: {'gap': family_settings[key], 'stage': family_types[key]} for key in family_settings}
         names = ['name', 'gap', 'material', 'active_length', 'angle', 'offset']
 
-<<<<<<< HEAD
-        df = pd.read_csv(io.StringIO(coll_data_string), delim_whitespace=True,
-                        index_col=False, names=names)
-    
-=======
         df = pd.read_csv(io.StringIO(coll_data_string), sep='\s+', index_col=False, names=names)
         df['family'] = df['gap'].copy()
         df['family'] = df['family'].apply(lambda s: None if re.match(r'^-?\d+(\.\d+)?$', str(s)) else s)
->>>>>>> 20e03cbc
         df.insert(5,'stage', df['gap'].apply(lambda s: family_types.get(s, 'UNKNOWN')))
         sides = df['name'].apply(lambda s: side.get(s, 0))
         crystals = df['name'].apply(lambda s: variables['crystal'].get(s, 0))
@@ -252,19 +240,14 @@
         df['side'] = [ 'both'  if s==0 else s for s in df['side'] ]
         df['side'] = [ 'left'  if s==1 else s for s in df['side'] ]
         df['side'] = [ 'right' if s==2 else s for s in df['side'] ]
-<<<<<<< HEAD
         df['crystal'] = crystals.values
         df['crystal'] = [ 'strip' if s==1 else s for s in df['crystal']]
         df['crystal'] = [ 'quasi-mosaic' if s==2 else s for s in df['crystal']]
-        
-        return cls.from_dict(df.transpose().to_dict(), ignore_crystals = ignore_crystals, **kwargs)
-=======
-        return cls.from_dict({'collimators': df.transpose().to_dict(), 'families': famdct}, **kwargs)
-
-    # -------------------------------
-    # ------ Dump to disk -----------
-    # -------------------------------
-    
+
+        return cls.from_dict({'collimators': df.transpose().to_dict(), 'families': famdct}, \
+                             ignore_crystals=ignore_crystals, **kwargs)
+
+
     def write_to_yaml(self, out, lhc_style=True):
         """
         Writes a colldb in memory to disk in the yaml format.
@@ -414,11 +397,9 @@
                 _print_colls(b2_colls, self, 'b2', file)
             if len(bx_colls) > 0:
                 _print_colls(bx_colls, self, 'bx', file)
-                print('WARNING -- some collimators could not be assigned to b1 or b2. Tracking might not work with those collimators. Please manually change the output file if necessary.')    
-
->>>>>>> 20e03cbc
-
- 
+                print('WARNING -- some collimators could not be assigned to b1 or b2. Tracking might not work with those collimators. Please manually change the output file if necessary.')
+
+
     def __init__(self, **kwargs):
         # Get all arguments
         for var in self._init_vars:
