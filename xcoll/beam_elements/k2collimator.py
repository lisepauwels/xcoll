--- conflicted
+++ resolved
@@ -15,7 +15,7 @@
         try:
             import xcoll.beam_elements.pyk2 as pyk2
         except ImportError:
-            print("Warning: Failed importing pyK2 (did you compile?)." \
+            print("Warning: Failed importing pyK2 (did you compile?). " \
                   + "K2collimators will be installed but are not trackable.")
         else:
             pyk2.pyk2_init(n_alloc=n_alloc, random_generator_seed=self.random_generator_seed)
@@ -128,160 +128,8 @@
                 particles.s[:npart] += L
                 particles.zeta[:npart] += dzeta*L
 
-<<<<<<< HEAD
-            # Go to collimator reference system (subtract closed orbit)
-            x_part = particles.x[:npart] - self.dx
-            xp_part = (particles.px[:npart] - self.dpx) * particles.rpp[:npart]
-            y_part = particles.y[:npart] - self.dy
-            yp_part = (particles.py[:npart] - self.dpy) * particles.rpp[:npart]
-            s_part = 0 * x_part
-            p_part = particles.energy[:npart] / 1e9 # Energy (not momentum) in GeV
-
-            enom = particles.energy0[0]/1e9 # Reference energy
-
-            # Initialise arrays for FORTRAN call
-            part_hit = np.zeros(len(x_part), dtype=np.int32)
-            part_abs = np.zeros(len(x_part), dtype=np.int32)
-            part_impact = np.zeros(len(x_part), dtype=np.float)
-            part_indiv = np.zeros(len(x_part), dtype=np.float)
-            part_linteract = np.zeros(len(x_part), dtype=np.float)
-            nhit_stage = np.zeros(len(x_part), dtype=np.int32)
-            nabs_type = np.zeros(len(x_part), dtype=np.int32)
-            linside = np.zeros(len(x_part), dtype=np.int32)
-
-            # `linside` is an array of logicals in fortran. Beware of the fortran converion:
-            # True <=> -1 (https://stackoverflow.com/questions/39454349/numerical-equivalent-of-true-is-1)
-
-            if self.jaw_F_L != self.jaw_B_L or self.jaw_F_R != self.jaw_B_R:
-                raise NotImplementedError
-            opening = self.jaw_F_L - self.jaw_F_R
-            offset = self.offset + ( self.jaw_F_L + self.jaw_F_R )/2
-
-            exenergy = pyk2.materials[self.material]['exenergy']
-            anuc     = pyk2.materials[self.material]['anuc']
-            zatom    = pyk2.materials[self.material]['zatom']
-            emr      = pyk2.materials[self.material]['emr']
-            rho      = pyk2.materials[self.material]['rho']
-            hcut     = pyk2.materials[self.material]['hcut']
-            bnref    = pyk2.materials[self.material]['bnref']
-            csref0   = pyk2.materials[self.material]['csref'][0]
-            csref1   = pyk2.materials[self.material]['csref'][1]
-            csref4   = pyk2.materials[self.material]['csref'][4]
-            csref5   = pyk2.materials[self.material]['csref'][5]
-            radl     = pyk2.materials[self.material]['radl']
-            dlri     = pyk2.materials[self.material]['dlri']
-            dlyi     = pyk2.materials[self.material]['dlyi']
-            eUm      = pyk2.materials[self.material]['eUm']
-            ai       = pyk2.materials[self.material]['ai']
-            collnt   = pyk2.materials[self.material]['collnt']
-
-            # if self.is_crystal and not pyk2.materials[self.material]['can_be_crystal']:
-            #  raise ValueError()
-            cprob, xintl, bn, ecmsq, xln15s, bpp = pyk2.calculate_scattering(enom,anuc,rho,zatom,emr,csref0,csref1,csref5,bnref)
-            pyk2.pyk2_run(num_particles=npart,
-                      x_particles=x_part,
-                      xp_particles=xp_part,
-                      y_particles=y_part,
-                      yp_particles=yp_part,
-                      s_particles=s_part,
-                      p_particles=p_part,              # confusing: this is ENERGY not momentum
-                      part_hit=part_hit,
-                      part_abs=part_abs,
-                      part_impact=part_impact,         # impact parameter
-                      part_indiv=part_indiv,           # particle divergence
-                      part_linteract=part_linteract,   # interaction length
-                      nhit_stage=nhit_stage,
-                      nabs_type=nabs_type,
-                      linside=linside,
-                      run_exenergy=exenergy,
-                      run_anuc=anuc,
-                      run_zatom=zatom,
-                      run_emr=emr,
-                      run_rho=rho,
-                      run_hcut=hcut,
-                      run_bnref=bnref,
-                      run_csref0=csref0,
-                      run_csref1=csref1,
-                      run_csref4=csref4,
-                      run_csref5=csref5,
-                      run_radl=radl,
-                      run_dlri=dlri,
-                      run_dlyi=dlyi,
-                      run_eum=eUm,
-                      run_ai=ai,
-                      run_collnt=collnt,
-                      run_cprob=cprob,
-                      run_xintl=xintl,
-                      run_bn=bn,
-                      run_ecmsq=ecmsq,
-                      run_xln15s=xln15s,
-                      run_bpp=bpp,
-                      is_crystal=False,
-                      c_length=self.active_length,
-                      c_rotation=self.angle/180.*np.pi,
-                      c_aperture=opening,
-                      c_offset=offset,
-                      c_tilt=np.array([0,0], dtype=np.float64),
-                      c_enom=enom, # Reference energy
-                      onesided=self.onesided,
-                      random_generator_seed=-1, # skips rng re-initlization
-                      )
-
-            # Masks of hit and survived particles
-            mask_lost = part_abs > 0
-            mask_hit = part_hit > 0
-            mask_not_hit = ~mask_hit
-            mask_survived_hit = mask_hit & (~mask_lost)
-
-            state_out = particles.state[:npart].copy()
-            state_out[mask_lost] = -333
-            particles.state[:npart] = state_out
-
-            # Update particle energy
-            ptau_out = particles.ptau[:npart].copy()
-            e0 = particles.energy0[:npart]
-            beta0 = particles.beta0[:npart]
-            ptau_out[mask_survived_hit] = (
-                    p_part[mask_survived_hit] * 1e9 - e0[mask_survived_hit]
-                ) / (
-                    e0[mask_survived_hit] * beta0[mask_survived_hit]
-                )
-            particles.ptau[:npart] = ptau_out
-
-            # Update transversal coordinates (moving back from collimator frame)
-            x_part_out = particles.x[:npart].copy()
-            x_part_out[~mask_lost] = x_part[~mask_lost] + self.dx
-            particles.x[:npart] = x_part_out
-
-            y_part_out = particles.y[:npart].copy()
-            y_part_out[~mask_lost] = y_part[~mask_lost] + self.dy
-            particles.y[:npart] = y_part_out
-
-            rpp_out = particles.rpp[:npart]
-            px_out = particles.px[:npart]
-            px_out[mask_survived_hit] = xp_part[mask_survived_hit]/rpp_out[mask_survived_hit]
-            particles.px[:npart] = px_out
-
-            py_out = particles.py[:npart]
-            py_out[mask_survived_hit] = yp_part[mask_survived_hit]/rpp_out[mask_survived_hit]
-            particles.py[:npart] = py_out
-
-            # Update longitudinal coordinate zeta
-            # Note: they have NOT been drifted yet in K2, so we have to do that manually
-            rvv_out = particles.rvv[:npart]
-            zeta_out = particles.zeta[:npart]
-            zeta_out[mask_not_hit] += self.length*(
-                                rvv_out[mask_not_hit] - (1 + ( xp_part[mask_not_hit]**2 + yp_part[mask_not_hit]**2)/2 ) 
-                            )
-            particles.zeta[:npart] = zeta_out
-
-            s_out = particles.s[:npart]
-            s_out[mask_not_hit] += self.length
-            particles.s[:npart] = s_out
-=======
             from .k2 import track_k2
             track_k2(self, particles, npart, reset_seed)
->>>>>>> 7f0bf0c8
 
             # Drift inactive back
             L = self.inactive_back
