import numpy as np
# from abc import ABC, ABCMeta, abstractmethod

import xobjects as xo
import xtrack as xt

from ..general import _pkg_root
from ..tables import CollimatorImpacts

# class MetaCollimator(xt.base_element.MetaBeamElement, ABCMeta):
#     pass

class BaseCollimator(xt.BeamElement):#, metaclass=MetaCollimator):
    _xofields = {
        'inactive_front': xo.Float64,
        'active_length': xo.Float64,
        'inactive_back': xo.Float64,
        'jaw_F_L': xo.Float64,
        'jaw_F_R': xo.Float64,
        'jaw_B_L': xo.Float64,
        'jaw_B_R': xo.Float64,
        'dx': xo.Float64,
        'dy': xo.Float64,
        'cos_z': xo.Float64,
        'sin_z': xo.Float64,
<<<<<<< HEAD
        '_active': xo.Int8,
        '_record_impacts': xo.Int8,
        '_impacts': xo.Ref(CollimatorImpacts._XoStruct)
=======
        '_active': xo.Int8
>>>>>>> 742b000d
    }
    
    _extra_c_sources = [
        _pkg_root.joinpath('beam_elements/collimators_src/absorber.h')
    ]

    isthick = True
    behaves_like_drift = True
<<<<<<< HEAD
    # TODO: how to pass _impacts to from_dict()... ?
    _skip_in_to_dict = ['_impacts', '_active', '_record_impacts']
    _store_in_to_dict = ['angle', 'is_active']

    def __init__(self, angle=0, is_active=True, impacts=None, **kwargs):
=======
    
    _skip_in_to_dict  = ['_active', 'cos_z', 'sin_z']
    _store_in_to_dict = ['is_active', 'angle']
    _internal_record_class = CollimatorImpacts

    def __init__(self, **kwargs):
        # TODO: quick hack to avoid instantiation; did not manage to get it to work correclty with ABC
        if self.__class__.__name__ == 'BaseCollimator':
            raise Exception("Abstract class 'BaseCollimator' cannot be instantiated!")
>>>>>>> 742b000d
        kwargs.setdefault('jaw_F_L', 1)
        kwargs.setdefault('jaw_F_R', -1)
        kwargs.setdefault('jaw_B_L', 1)
        kwargs.setdefault('jaw_B_R', -1)
<<<<<<< HEAD
        kwargs.setdefault('jaw_U', 1)
        kwargs.setdefault('jaw_D', -1)
=======
>>>>>>> 742b000d
        kwargs.setdefault('inactive_front', 0)
        kwargs.setdefault('inactive_back', 0)
        kwargs.setdefault('dx', 0)
        kwargs.setdefault('dy', 0)
<<<<<<< HEAD
        anglerad = angle / 180. * np.pi
        kwargs['cos_z'] = np.cos(anglerad)
        kwargs['sin_z'] = np.sin(anglerad)
        is_active = 1 if is_active == True else is_active
        is_active = 0 if is_active == False else is_active
        kwargs['_active'] = is_active
        if impacts is None:
            kwargs['_record_impacts'] = 0
        else:
            kwargs['_record_impacts'] = 1
        kwargs['_impacts'] = impacts
=======
        angle = kwargs.pop('angle', 0)
        anglerad = angle / 180. * np.pi
        kwargs['cos_z'] = np.cos(anglerad)
        kwargs['sin_z'] = np.sin(anglerad)
        is_active = kwargs.pop('is_active', True)
        is_active = 1 if is_active == True else is_active
        is_active = 0 if is_active == False else is_active
        kwargs['_active'] = is_active
>>>>>>> 742b000d
        super().__init__(**kwargs)


    @property
    def angle(self):
        return np.arctan2(self.sin_z, self.cos_z) * (180.0 / np.pi)

    @angle.setter
    def angle(self, angle):
        anglerad = angle / 180. * np.pi
        self.cos_z = np.cos(anglerad)
        self.sin_z = np.sin(anglerad)

    @property
    def is_active(self):
        return True if self._active == 1 else False

    @is_active.setter
    def is_active(self, is_active):
        is_active = 1 if is_active == True else is_active
        is_active = 0 if is_active == False else is_active
        self._active = is_active
        if is_active <= 0:
            self.jaw_F_L = 1
            self.jaw_F_R = -1
            self.jaw_B_L = 1
            self.jaw_B_R = -1 

    @property
    def length(self):
        return (self.inactive_front + self.active_length + self.inactive_back)

<<<<<<< HEAD
    @property
    def impacts(self):
        return self._impacts

    @impacts.setter
    def impacts(self, impacts):
        if impacts is None:
            self._record_impacts = 0
        elif isinstance(impacts, CollimatorImpacts):
            self._record_impacts = 1
        else:
            raise ValueError("The variable 'impacts' needs to be a CollimatorImpacts object!")
        self._impacts = impacts
=======

class BlackAbsorber(BaseCollimator):
    _skip_in_to_dict       = BaseCollimator._skip_in_to_dict
    _store_in_to_dict      = BaseCollimator._store_in_to_dict
    _internal_record_class = BaseCollimator._internal_record_class
    
    _extra_c_sources = [
        _pkg_root.joinpath('beam_elements/collimators_src/absorber.h')
    ]

    def __init__(self, **kwargs):
        super().__init__(**kwargs)




>>>>>>> 742b000d
<|MERGE_RESOLUTION|>--- conflicted
+++ resolved
@@ -23,28 +23,11 @@
         'dy': xo.Float64,
         'cos_z': xo.Float64,
         'sin_z': xo.Float64,
-<<<<<<< HEAD
-        '_active': xo.Int8,
-        '_record_impacts': xo.Int8,
-        '_impacts': xo.Ref(CollimatorImpacts._XoStruct)
-=======
         '_active': xo.Int8
->>>>>>> 742b000d
     }
-    
-    _extra_c_sources = [
-        _pkg_root.joinpath('beam_elements/collimators_src/absorber.h')
-    ]
 
     isthick = True
     behaves_like_drift = True
-<<<<<<< HEAD
-    # TODO: how to pass _impacts to from_dict()... ?
-    _skip_in_to_dict = ['_impacts', '_active', '_record_impacts']
-    _store_in_to_dict = ['angle', 'is_active']
-
-    def __init__(self, angle=0, is_active=True, impacts=None, **kwargs):
-=======
     
     _skip_in_to_dict  = ['_active', 'cos_z', 'sin_z']
     _store_in_to_dict = ['is_active', 'angle']
@@ -54,33 +37,14 @@
         # TODO: quick hack to avoid instantiation; did not manage to get it to work correclty with ABC
         if self.__class__.__name__ == 'BaseCollimator':
             raise Exception("Abstract class 'BaseCollimator' cannot be instantiated!")
->>>>>>> 742b000d
         kwargs.setdefault('jaw_F_L', 1)
         kwargs.setdefault('jaw_F_R', -1)
         kwargs.setdefault('jaw_B_L', 1)
         kwargs.setdefault('jaw_B_R', -1)
-<<<<<<< HEAD
-        kwargs.setdefault('jaw_U', 1)
-        kwargs.setdefault('jaw_D', -1)
-=======
->>>>>>> 742b000d
         kwargs.setdefault('inactive_front', 0)
         kwargs.setdefault('inactive_back', 0)
         kwargs.setdefault('dx', 0)
         kwargs.setdefault('dy', 0)
-<<<<<<< HEAD
-        anglerad = angle / 180. * np.pi
-        kwargs['cos_z'] = np.cos(anglerad)
-        kwargs['sin_z'] = np.sin(anglerad)
-        is_active = 1 if is_active == True else is_active
-        is_active = 0 if is_active == False else is_active
-        kwargs['_active'] = is_active
-        if impacts is None:
-            kwargs['_record_impacts'] = 0
-        else:
-            kwargs['_record_impacts'] = 1
-        kwargs['_impacts'] = impacts
-=======
         angle = kwargs.pop('angle', 0)
         anglerad = angle / 180. * np.pi
         kwargs['cos_z'] = np.cos(anglerad)
@@ -89,7 +53,6 @@
         is_active = 1 if is_active == True else is_active
         is_active = 0 if is_active == False else is_active
         kwargs['_active'] = is_active
->>>>>>> 742b000d
         super().__init__(**kwargs)
 
 
@@ -122,21 +85,6 @@
     def length(self):
         return (self.inactive_front + self.active_length + self.inactive_back)
 
-<<<<<<< HEAD
-    @property
-    def impacts(self):
-        return self._impacts
-
-    @impacts.setter
-    def impacts(self, impacts):
-        if impacts is None:
-            self._record_impacts = 0
-        elif isinstance(impacts, CollimatorImpacts):
-            self._record_impacts = 1
-        else:
-            raise ValueError("The variable 'impacts' needs to be a CollimatorImpacts object!")
-        self._impacts = impacts
-=======
 
 class BlackAbsorber(BaseCollimator):
     _skip_in_to_dict       = BaseCollimator._skip_in_to_dict
@@ -153,4 +101,3 @@
 
 
 
->>>>>>> 742b000d
