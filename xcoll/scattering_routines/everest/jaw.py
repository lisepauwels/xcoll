import numpy as np

from ._everest import lib

<<<<<<< HEAD
# def jaw(*, run_exenergy, run_anuc, run_zatom, run_rho, run_radl, run_cprob, run_xintl, run_bn, run_ecmsq, run_xln15s, run_bpp, p0, nabs, s, zlm, x, xp, z, zp, dpop, cgen):
=======
def jaw(*, run_exenergy, run_anuc, run_zatom, run_rho, run_radl, run_cprob, run_xintl, run_bn, run_ecmsq, run_xln15s, run_bpp, p0, nabs, s, zlm, x, xp, z, zp, dpop):
>>>>>>> 512771b7
    
#     from .random import get_random

#     # Note that the input parameter is dpop. Here the momentum p is constructed out of this input.
#     p    = p0*(1+dpop)
#     nabs = 0
      
#     # Initialize the interaction length to input interaction length
#     rlen = zlm
#     m_dpodx = 0.
#     tx = 0.
#     tz = 0.

#     # Do a step for a point-like interaction.
#     # Get monte-carlo interaction length.
#     while (True):

#         run_zlm1 = (-1*run_xintl)*np.log(get_random())
                        
#         # If the monte-carlo interaction length is longer than the
#         # remaining collimator length, then put it to the remaining
#         # length, do multiple coulomb scattering and return.
#         # LAST STEP IN ITERATION LOOP
#         if(run_zlm1 > rlen):
            
#             run_zlm1 = rlen
#             s, x, xp, z, zp, dpop = mcs(s,run_radl,run_zlm1,p0,x,xp,z,zp,dpop)

#             s = (zlm-rlen)+s
#             run_exenergy, m_dpodx = calcionloss(p,rlen,run_exenergy,run_anuc,run_zatom,run_rho,m_dpodx)  # DM routine to include tail
#             p = p-m_dpodx*s
                    
#             dpop = (p-p0)/p0
#             break
#         # Otherwise do multi-coulomb scattering.
#         # REGULAR STEP IN ITERATION LOOP
#         s, x, xp, z, zp, dpop = mcs(s,run_radl,run_zlm1,p0,x,xp,z,zp,dpop)

#         # Check if particle is outside of collimator (X.LT.0) after
#         # MCS. If yes, calculate output longitudinal position (s),
#         # reduce momentum (output as dpop) and return.
#         # PARTICLE LEFT COLLIMATOR BEFORE ITS END.

#         if(x <= 0):

#             s = (zlm-rlen)+s
#             run_exenergy, m_dpodx = calcionloss(p,rlen,run_exenergy,run_anuc,run_zatom,run_rho,m_dpodx)

#             p = p-m_dpodx*s
#             dpop = (p-p0)/p0
#             break

#         # Check whether particle is absorbed. If yes, calculate output
#         # longitudinal position (s), reduce momentum (output as dpop)
#         # and return.
#         # PARTICLE WAS ABSORBED INSIDE COLLIMATOR DURING MCS.

#         inter = ichoix(run_cprob)
#         nabs = inter

#         if(inter == 1):

#             s = (zlm-rlen)+run_zlm1
#             run_exenergy, m_dpodx = calcionloss(p,rlen,run_exenergy,run_anuc,run_zatom,run_rho,m_dpodx)

#             p = p-m_dpodx*s
#             dpop = (p-p0)/p0

#             break


#         # Now treat the other types of interaction, as determined by ICHOIX:

#         # Nuclear-Elastic:          inter = 2
#         # pp Elastic:               inter = 3
#         # Single-Diffractive:       inter = 4    (changes momentum p)
#         # Coulomb:                  inter = 5

#         # Gettran returns some monte carlo number, that, as I believe, gives the rms transverse momentum transfer.

<<<<<<< HEAD
#         t, p = gettran(inter,p,run_bn,run_ecmsq,run_xln15s,run_bpp,cgen)
=======
        t, p = gettran(inter,p,run_bn,run_ecmsq,run_xln15s,run_bpp)
>>>>>>> 512771b7

#         # Tetat calculates from the rms transverse momentum transfer in
#         # monte-carlo fashion the angle changes for x and z planes. The
#         # angle change is proportional to SQRT(t) and 1/p, as expected.

#         tx, tz = tetat(t,p,tx,tz)

#         # Apply angle changes
#         xp = xp+tx
#         zp = zp+tz

#         # Treat single-diffractive scattering.
#         if(inter == 4):
#             # added update for s
#             s    = (zlm-rlen)+run_zlm1

#             # Add this code to get the momentum transfer also in the calling routine
#             dpop = (p-p0)/p0

#         # Calculate the remaining interaction length and close the iteration loop.
#         rlen = rlen-run_zlm1
                  
#     return run_exenergy, run_bn, p0, nabs, s, zlm, x, xp, z, zp, dpop


   
# def calcionloss(p,rlen,il_exenergy,il_anuc,il_zatom,il_rho,enlo):

#     from .random import get_random

#     mom    = p*1.0e3                     #[GeV/c] -> [MeV/c]
#     enr    = (mom*mom + 938.271998*938.271998)**0.5 #[MeV]
#     gammar = enr/938.271998
#     betar  = mom/enr
#     bgr    = betar*gammar
#     kine   = ((2*0.510998902)*bgr)*bgr
#     k = 0.307075

#     # Mean excitation energy
#     exEn = il_exenergy*1.0e3 # [MeV]

#     # tmax is max energy loss from kinematics
#     tmax = kine/(1 + (2*gammar)*(0.510998902/938.271998) + (0.510998902/938.271998)**2) # [MeV]

#     # Plasma energy - see PDG 2010 table 27.1
#     plen = (((il_rho*il_zatom)/il_anuc)**0.5)*28.816e-6 # [MeV]

#     # Calculate threshold energy
#     # Above this threshold, the cross section for high energy loss is calculated and then
#     # a random number is generated to determine if tail energy loss should be applied, or only mean from Bethe-Bloch
#     # below threshold, only the standard Bethe-Bloch is used (all particles get average energy loss)

#     # thl is 2*width of Landau distribution (as in fig 27.7 in PDG 2010). See Alfredo's presentation for derivation
#     thl = ((((4*(k*il_zatom))*rlen)*1.0e2)*il_rho)/(il_anuc*betar**2) # [MeV]

#     # Bethe-Bloch mean energy loss
#     enlo = ((k*il_zatom)/(il_anuc*betar**2)) * (0.5*np.log((kine*tmax)/(exEn*exEn)) - betar**2 - np.log(plen/exEn) - np.log(bgr) + 0.5)
#     enlo = ((enlo*il_rho)*1.0e-1)*rlen # [GeV]

#     # Threshold Tt is Bethe-Bloch + 2*width of Landau distribution
#     Tt = enlo*1.0e3 + thl # [MeV]

#     # Cross section - see Alfredo's presentation for derivation
#     cs_tail = ((k*il_zatom)/(il_anuc*betar**2)) * (0.5*((1/Tt)-(1/tmax)) - (np.log(tmax/Tt)*betar**2)/(2*tmax) + (tmax-Tt)/((4*gammar**2)*938.271998**2))

#     # Probability of being in tail: cross section * density * path length
#     prob_tail = ((cs_tail*il_rho)*rlen)*1.0e2

#     # Determine based on random number if tail energy loss occurs.
#     if (get_random() < prob_tail):
#         enlo = ((k*il_zatom)/(il_anuc*betar**2)) * (0.5*np.log((kine*tmax)/(exEn*exEn)) - betar**2 - np.log(plen/exEn) - np.log(bgr) + 0.5 + tmax**2/((8*gammar**2)*938.271998**2))
#         enlo = (enlo*il_rho)*1.0e-1 # [GeV/m]
#     else:
#         # If tail energy loss does not occur, just use the standard Bethe-Bloch
#         enlo = enlo/rlen  # [GeV/m]

#     return il_exenergy, enlo




<<<<<<< HEAD
# def gettran(inter,p,tt_bn,tt_ecmsq,tt_xln15s,tt_bpp,cgen):
=======
def gettran(inter,p,tt_bn,tt_ecmsq,tt_xln15s,tt_bpp):
>>>>>>> 512771b7

#     from .random import get_random, get_random_ruth

#     # Neither if-statements below have an else, so defaulting function return to zero.
#     result = 0

#     if (inter==2): # Nuclear Elastic
#         result = (-1*np.log(get_random()))/tt_bn
    
#     elif (inter==3): # pp Elastic
#         result = (-1*np.log(get_random()))/tt_bpp

#     elif (inter==4): # Single Diffractive
#         xm2 = np.exp(get_random() * tt_xln15s)
#         p   = p * (1 - xm2/tt_ecmsq)
    
#         if (xm2 < 2):
#             bsd = 2 * tt_bpp

#         elif ((xm2 >= 2) & (xm2 <= 5)):
#             bsd = ((106.0 - 17.0*xm2)*tt_bpp)/36.0

#         else:
#             bsd = (7*tt_bpp)/12.0
   
#         result = (-1*np.log(get_random()))/bsd

<<<<<<< HEAD
#     elif (inter==5): # Coulomb
#         result = get_random_ruth(cgen)
=======
    elif (inter==5): # Coulomb
        result = get_random_ruth()
>>>>>>> 512771b7

#     return result, p



# def tetat(t,p,tx,tz):

#     from .random import get_random

#     teta = np.sqrt(t)/p
#     while (True):
#         va  = 2*get_random() - 1
#         vb  = get_random()
#         va2 = va**2
#         vb2 = vb**2
#         r2  = va2 + vb2

#         if(r2 < 1):
#             break
        
#     tx  = (teta*((2*va)*vb))/r2
#     tz  = (teta*(va2 - vb2))/r2

#     return tx, tz



# def mcs(s, mc_radl, mc_zlm1, mc_p0, mc_x, mc_xp, mc_z, mc_zp, mc_dpop):

#     theta    = 13.6e-3/(mc_p0*(1+mc_dpop)) # dpop   = (p - p0)/p0
#     h   = 0.001
#     dh  = 0.0001
#     bn0 = 0.4330127019

#     mc_x     = (mc_x/theta)/mc_radl
#     mc_xp    = mc_xp/theta
#     mc_z     = (mc_z/theta)/mc_radl
#     mc_zp    = mc_zp/theta
#     rlen0 = mc_zlm1/mc_radl
#     rlen  = rlen0

#     while (True): #10
#         ae = bn0*mc_x
#         be = bn0*mc_xp

#         s = lib.soln3(ae,be,dh,rlen,s)

#         if (s < h):
#             s = h

#         mc_x, mc_xp = scamcs(mc_x,mc_xp,s)

#         if (mc_x <= 0):
#             s = (rlen0-rlen)+s
#             break # go to 20

#         if ((s+dh) >= rlen):
#             s = rlen0
#             break # go to 20
#         # go to 10
#         rlen = rlen-s

#     mc_z, mc_zp = scamcs(mc_z,mc_zp,s)

#     s  = s*mc_radl
#     mc_x  = (mc_x*theta)*mc_radl
#     mc_xp = mc_xp*theta
#     mc_z  = (mc_z*theta)*mc_radl
#     mc_zp = mc_zp*theta

#     return s, mc_x, mc_xp, mc_z, mc_zp, mc_dpop



# def scamcs(xx, xxp, s):

#     from .random import get_random

#     x0  = xx
#     xp0 = xxp

#     while (True):
#         v1 = 2*get_random() - 1
#         v2 = 2*get_random() - 1
#         r2 = v1**2 + v2**2

#         if(r2 < 1):
#             break

#     a   = np.sqrt((-2*np.log(r2))/r2)
#     z1  = v1*a
#     z2  = v2*a
#     ss  = np.sqrt(s)
#     sss = 1 + 0.038*np.log(s)
#     xx  = x0  + s*(xp0 + ((0.5*ss)*sss)*(z2 + z1*0.577350269))
#     xxp = xp0 + (ss*z2)*sss

#     return xx, xxp




# def ichoix(ich_cprob):

#     from .random import get_random

#     aran = get_random()
    
#     for i in range(5):
#         i += 1
#         if(aran <= ich_cprob[i]):
#             break
#     return i
<|MERGE_RESOLUTION|>--- conflicted
+++ resolved
@@ -2,326 +2,304 @@
 
 from ._everest import lib
 
-<<<<<<< HEAD
-# def jaw(*, run_exenergy, run_anuc, run_zatom, run_rho, run_radl, run_cprob, run_xintl, run_bn, run_ecmsq, run_xln15s, run_bpp, p0, nabs, s, zlm, x, xp, z, zp, dpop, cgen):
-=======
 def jaw(*, run_exenergy, run_anuc, run_zatom, run_rho, run_radl, run_cprob, run_xintl, run_bn, run_ecmsq, run_xln15s, run_bpp, p0, nabs, s, zlm, x, xp, z, zp, dpop):
->>>>>>> 512771b7
+    from .random import get_random
+
+    # Note that the input parameter is dpop. Here the momentum p is constructed out of this input.
+    p    = p0*(1+dpop)
+    nabs = 0
+      
+    # Initialize the interaction length to input interaction length
+    rlen = zlm
+    m_dpodx = 0.
+    tx = 0.
+    tz = 0.
+
+    # Do a step for a point-like interaction.
+    # Get monte-carlo interaction length.
+    while (True):
+
+        run_zlm1 = (-1*run_xintl)*np.log(get_random())
+                        
+        # If the monte-carlo interaction length is longer than the
+        # remaining collimator length, then put it to the remaining
+        # length, do multiple coulomb scattering and return.
+        # LAST STEP IN ITERATION LOOP
+        if(run_zlm1 > rlen):
+            
+            run_zlm1 = rlen
+            s, x, xp, z, zp, dpop = mcs(s,run_radl,run_zlm1,p0,x,xp,z,zp,dpop)
+
+            s = (zlm-rlen)+s
+            run_exenergy, m_dpodx = calcionloss(p,rlen,run_exenergy,run_anuc,run_zatom,run_rho,m_dpodx)  # DM routine to include tail
+            p = p-m_dpodx*s
+                    
+            dpop = (p-p0)/p0
+            break
+        # Otherwise do multi-coulomb scattering.
+        # REGULAR STEP IN ITERATION LOOP
+        s, x, xp, z, zp, dpop = mcs(s,run_radl,run_zlm1,p0,x,xp,z,zp,dpop)
+
+        # Check if particle is outside of collimator (X.LT.0) after
+        # MCS. If yes, calculate output longitudinal position (s),
+        # reduce momentum (output as dpop) and return.
+        # PARTICLE LEFT COLLIMATOR BEFORE ITS END.
+
+        if(x <= 0):
+
+            s = (zlm-rlen)+s
+            run_exenergy, m_dpodx = calcionloss(p,rlen,run_exenergy,run_anuc,run_zatom,run_rho,m_dpodx)
+
+            p = p-m_dpodx*s
+            dpop = (p-p0)/p0
+            break
+
+        # Check whether particle is absorbed. If yes, calculate output
+        # longitudinal position (s), reduce momentum (output as dpop)
+        # and return.
+        # PARTICLE WAS ABSORBED INSIDE COLLIMATOR DURING MCS.
+
+        inter = ichoix(run_cprob)
+        nabs = inter
+
+        if(inter == 1):
+
+            s = (zlm-rlen)+run_zlm1
+            run_exenergy, m_dpodx = calcionloss(p,rlen,run_exenergy,run_anuc,run_zatom,run_rho,m_dpodx)
+
+            p = p-m_dpodx*s
+            dpop = (p-p0)/p0
+
+            break
+
+
+        # Now treat the other types of interaction, as determined by ICHOIX:
+
+        # Nuclear-Elastic:          inter = 2
+        # pp Elastic:               inter = 3
+        # Single-Diffractive:       inter = 4    (changes momentum p)
+        # Coulomb:                  inter = 5
+
+        # Gettran returns some monte carlo number, that, as I believe, gives the rms transverse momentum transfer.
+        t, p = gettran(inter,p,run_bn,run_ecmsq,run_xln15s,run_bpp)
+        # Tetat calculates from the rms transverse momentum transfer in
+        # monte-carlo fashion the angle changes for x and z planes. The
+        # angle change is proportional to SQRT(t) and 1/p, as expected.
+
+        tx, tz = tetat(t,p,tx,tz)
+
+        # Apply angle changes
+        xp = xp+tx
+        zp = zp+tz
+
+        # Treat single-diffractive scattering.
+        if(inter == 4):
+            # added update for s
+            s    = (zlm-rlen)+run_zlm1
+
+            # Add this code to get the momentum transfer also in the calling routine
+            dpop = (p-p0)/p0
+
+        # Calculate the remaining interaction length and close the iteration loop.
+        rlen = rlen-run_zlm1
+                  
+    return run_exenergy, run_bn, p0, nabs, s, zlm, x, xp, z, zp, dpop
+
+
+   
+def calcionloss(p,rlen,il_exenergy,il_anuc,il_zatom,il_rho,enlo):
+
+    from .random import get_random
+
+    mom    = p*1.0e3                     #[GeV/c] -> [MeV/c]
+    enr    = (mom*mom + 938.271998*938.271998)**0.5 #[MeV]
+    gammar = enr/938.271998
+    betar  = mom/enr
+    bgr    = betar*gammar
+    kine   = ((2*0.510998902)*bgr)*bgr
+    k = 0.307075
+
+    # Mean excitation energy
+    exEn = il_exenergy*1.0e3 # [MeV]
+
+    # tmax is max energy loss from kinematics
+    tmax = kine/(1 + (2*gammar)*(0.510998902/938.271998) + (0.510998902/938.271998)**2) # [MeV]
+
+    # Plasma energy - see PDG 2010 table 27.1
+    plen = (((il_rho*il_zatom)/il_anuc)**0.5)*28.816e-6 # [MeV]
+
+    # Calculate threshold energy
+    # Above this threshold, the cross section for high energy loss is calculated and then
+    # a random number is generated to determine if tail energy loss should be applied, or only mean from Bethe-Bloch
+    # below threshold, only the standard Bethe-Bloch is used (all particles get average energy loss)
+
+    # thl is 2*width of Landau distribution (as in fig 27.7 in PDG 2010). See Alfredo's presentation for derivation
+    thl = ((((4*(k*il_zatom))*rlen)*1.0e2)*il_rho)/(il_anuc*betar**2) # [MeV]
+
+    # Bethe-Bloch mean energy loss
+    enlo = ((k*il_zatom)/(il_anuc*betar**2)) * (0.5*np.log((kine*tmax)/(exEn*exEn)) - betar**2 - np.log(plen/exEn) - np.log(bgr) + 0.5)
+    enlo = ((enlo*il_rho)*1.0e-1)*rlen # [GeV]
+
+    # Threshold Tt is Bethe-Bloch + 2*width of Landau distribution
+    Tt = enlo*1.0e3 + thl # [MeV]
+
+    # Cross section - see Alfredo's presentation for derivation
+    cs_tail = ((k*il_zatom)/(il_anuc*betar**2)) * (0.5*((1/Tt)-(1/tmax)) - (np.log(tmax/Tt)*betar**2)/(2*tmax) + (tmax-Tt)/((4*gammar**2)*938.271998**2))
+
+    # Probability of being in tail: cross section * density * path length
+    prob_tail = ((cs_tail*il_rho)*rlen)*1.0e2
+
+    # Determine based on random number if tail energy loss occurs.
+    if (get_random() < prob_tail):
+        enlo = ((k*il_zatom)/(il_anuc*betar**2)) * (0.5*np.log((kine*tmax)/(exEn*exEn)) - betar**2 - np.log(plen/exEn) - np.log(bgr) + 0.5 + tmax**2/((8*gammar**2)*938.271998**2))
+        enlo = (enlo*il_rho)*1.0e-1 # [GeV/m]
+    else:
+        # If tail energy loss does not occur, just use the standard Bethe-Bloch
+        enlo = enlo/rlen  # [GeV/m]
+
+    return il_exenergy, enlo
+
+
+def gettran(inter,p,tt_bn,tt_ecmsq,tt_xln15s,tt_bpp):
+
+    from .random import get_random, get_random_ruth
+
+    # Neither if-statements below have an else, so defaulting function return to zero.
+    result = 0
+
+    if (inter==2): # Nuclear Elastic
+        result = (-1*np.log(get_random()))/tt_bn
     
-#     from .random import get_random
-
-#     # Note that the input parameter is dpop. Here the momentum p is constructed out of this input.
-#     p    = p0*(1+dpop)
-#     nabs = 0
-      
-#     # Initialize the interaction length to input interaction length
-#     rlen = zlm
-#     m_dpodx = 0.
-#     tx = 0.
-#     tz = 0.
-
-#     # Do a step for a point-like interaction.
-#     # Get monte-carlo interaction length.
-#     while (True):
-
-#         run_zlm1 = (-1*run_xintl)*np.log(get_random())
-                        
-#         # If the monte-carlo interaction length is longer than the
-#         # remaining collimator length, then put it to the remaining
-#         # length, do multiple coulomb scattering and return.
-#         # LAST STEP IN ITERATION LOOP
-#         if(run_zlm1 > rlen):
-            
-#             run_zlm1 = rlen
-#             s, x, xp, z, zp, dpop = mcs(s,run_radl,run_zlm1,p0,x,xp,z,zp,dpop)
-
-#             s = (zlm-rlen)+s
-#             run_exenergy, m_dpodx = calcionloss(p,rlen,run_exenergy,run_anuc,run_zatom,run_rho,m_dpodx)  # DM routine to include tail
-#             p = p-m_dpodx*s
-                    
-#             dpop = (p-p0)/p0
-#             break
-#         # Otherwise do multi-coulomb scattering.
-#         # REGULAR STEP IN ITERATION LOOP
-#         s, x, xp, z, zp, dpop = mcs(s,run_radl,run_zlm1,p0,x,xp,z,zp,dpop)
-
-#         # Check if particle is outside of collimator (X.LT.0) after
-#         # MCS. If yes, calculate output longitudinal position (s),
-#         # reduce momentum (output as dpop) and return.
-#         # PARTICLE LEFT COLLIMATOR BEFORE ITS END.
-
-#         if(x <= 0):
-
-#             s = (zlm-rlen)+s
-#             run_exenergy, m_dpodx = calcionloss(p,rlen,run_exenergy,run_anuc,run_zatom,run_rho,m_dpodx)
-
-#             p = p-m_dpodx*s
-#             dpop = (p-p0)/p0
-#             break
-
-#         # Check whether particle is absorbed. If yes, calculate output
-#         # longitudinal position (s), reduce momentum (output as dpop)
-#         # and return.
-#         # PARTICLE WAS ABSORBED INSIDE COLLIMATOR DURING MCS.
-
-#         inter = ichoix(run_cprob)
-#         nabs = inter
-
-#         if(inter == 1):
-
-#             s = (zlm-rlen)+run_zlm1
-#             run_exenergy, m_dpodx = calcionloss(p,rlen,run_exenergy,run_anuc,run_zatom,run_rho,m_dpodx)
-
-#             p = p-m_dpodx*s
-#             dpop = (p-p0)/p0
-
-#             break
-
-
-#         # Now treat the other types of interaction, as determined by ICHOIX:
-
-#         # Nuclear-Elastic:          inter = 2
-#         # pp Elastic:               inter = 3
-#         # Single-Diffractive:       inter = 4    (changes momentum p)
-#         # Coulomb:                  inter = 5
-
-#         # Gettran returns some monte carlo number, that, as I believe, gives the rms transverse momentum transfer.
-
-<<<<<<< HEAD
-#         t, p = gettran(inter,p,run_bn,run_ecmsq,run_xln15s,run_bpp,cgen)
-=======
-        t, p = gettran(inter,p,run_bn,run_ecmsq,run_xln15s,run_bpp)
->>>>>>> 512771b7
-
-#         # Tetat calculates from the rms transverse momentum transfer in
-#         # monte-carlo fashion the angle changes for x and z planes. The
-#         # angle change is proportional to SQRT(t) and 1/p, as expected.
-
-#         tx, tz = tetat(t,p,tx,tz)
-
-#         # Apply angle changes
-#         xp = xp+tx
-#         zp = zp+tz
-
-#         # Treat single-diffractive scattering.
-#         if(inter == 4):
-#             # added update for s
-#             s    = (zlm-rlen)+run_zlm1
-
-#             # Add this code to get the momentum transfer also in the calling routine
-#             dpop = (p-p0)/p0
-
-#         # Calculate the remaining interaction length and close the iteration loop.
-#         rlen = rlen-run_zlm1
-                  
-#     return run_exenergy, run_bn, p0, nabs, s, zlm, x, xp, z, zp, dpop
-
-
+    elif (inter==3): # pp Elastic
+        result = (-1*np.log(get_random()))/tt_bpp
+
+    elif (inter==4): # Single Diffractive
+        xm2 = np.exp(get_random() * tt_xln15s)
+        p   = p * (1 - xm2/tt_ecmsq)
+    
+        if (xm2 < 2):
+            bsd = 2 * tt_bpp
+
+        elif ((xm2 >= 2) & (xm2 <= 5)):
+            bsd = ((106.0 - 17.0*xm2)*tt_bpp)/36.0
+
+        else:
+            bsd = (7*tt_bpp)/12.0
    
-# def calcionloss(p,rlen,il_exenergy,il_anuc,il_zatom,il_rho,enlo):
-
-#     from .random import get_random
-
-#     mom    = p*1.0e3                     #[GeV/c] -> [MeV/c]
-#     enr    = (mom*mom + 938.271998*938.271998)**0.5 #[MeV]
-#     gammar = enr/938.271998
-#     betar  = mom/enr
-#     bgr    = betar*gammar
-#     kine   = ((2*0.510998902)*bgr)*bgr
-#     k = 0.307075
-
-#     # Mean excitation energy
-#     exEn = il_exenergy*1.0e3 # [MeV]
-
-#     # tmax is max energy loss from kinematics
-#     tmax = kine/(1 + (2*gammar)*(0.510998902/938.271998) + (0.510998902/938.271998)**2) # [MeV]
-
-#     # Plasma energy - see PDG 2010 table 27.1
-#     plen = (((il_rho*il_zatom)/il_anuc)**0.5)*28.816e-6 # [MeV]
-
-#     # Calculate threshold energy
-#     # Above this threshold, the cross section for high energy loss is calculated and then
-#     # a random number is generated to determine if tail energy loss should be applied, or only mean from Bethe-Bloch
-#     # below threshold, only the standard Bethe-Bloch is used (all particles get average energy loss)
-
-#     # thl is 2*width of Landau distribution (as in fig 27.7 in PDG 2010). See Alfredo's presentation for derivation
-#     thl = ((((4*(k*il_zatom))*rlen)*1.0e2)*il_rho)/(il_anuc*betar**2) # [MeV]
-
-#     # Bethe-Bloch mean energy loss
-#     enlo = ((k*il_zatom)/(il_anuc*betar**2)) * (0.5*np.log((kine*tmax)/(exEn*exEn)) - betar**2 - np.log(plen/exEn) - np.log(bgr) + 0.5)
-#     enlo = ((enlo*il_rho)*1.0e-1)*rlen # [GeV]
-
-#     # Threshold Tt is Bethe-Bloch + 2*width of Landau distribution
-#     Tt = enlo*1.0e3 + thl # [MeV]
-
-#     # Cross section - see Alfredo's presentation for derivation
-#     cs_tail = ((k*il_zatom)/(il_anuc*betar**2)) * (0.5*((1/Tt)-(1/tmax)) - (np.log(tmax/Tt)*betar**2)/(2*tmax) + (tmax-Tt)/((4*gammar**2)*938.271998**2))
-
-#     # Probability of being in tail: cross section * density * path length
-#     prob_tail = ((cs_tail*il_rho)*rlen)*1.0e2
-
-#     # Determine based on random number if tail energy loss occurs.
-#     if (get_random() < prob_tail):
-#         enlo = ((k*il_zatom)/(il_anuc*betar**2)) * (0.5*np.log((kine*tmax)/(exEn*exEn)) - betar**2 - np.log(plen/exEn) - np.log(bgr) + 0.5 + tmax**2/((8*gammar**2)*938.271998**2))
-#         enlo = (enlo*il_rho)*1.0e-1 # [GeV/m]
-#     else:
-#         # If tail energy loss does not occur, just use the standard Bethe-Bloch
-#         enlo = enlo/rlen  # [GeV/m]
-
-#     return il_exenergy, enlo
-
-
-
-
-<<<<<<< HEAD
-# def gettran(inter,p,tt_bn,tt_ecmsq,tt_xln15s,tt_bpp,cgen):
-=======
-def gettran(inter,p,tt_bn,tt_ecmsq,tt_xln15s,tt_bpp):
->>>>>>> 512771b7
-
-#     from .random import get_random, get_random_ruth
-
-#     # Neither if-statements below have an else, so defaulting function return to zero.
-#     result = 0
-
-#     if (inter==2): # Nuclear Elastic
-#         result = (-1*np.log(get_random()))/tt_bn
-    
-#     elif (inter==3): # pp Elastic
-#         result = (-1*np.log(get_random()))/tt_bpp
-
-#     elif (inter==4): # Single Diffractive
-#         xm2 = np.exp(get_random() * tt_xln15s)
-#         p   = p * (1 - xm2/tt_ecmsq)
-    
-#         if (xm2 < 2):
-#             bsd = 2 * tt_bpp
-
-#         elif ((xm2 >= 2) & (xm2 <= 5)):
-#             bsd = ((106.0 - 17.0*xm2)*tt_bpp)/36.0
-
-#         else:
-#             bsd = (7*tt_bpp)/12.0
-   
-#         result = (-1*np.log(get_random()))/bsd
-
-<<<<<<< HEAD
-#     elif (inter==5): # Coulomb
-#         result = get_random_ruth(cgen)
-=======
+        result = (-1*np.log(get_random()))/bsd
+
     elif (inter==5): # Coulomb
         result = get_random_ruth()
->>>>>>> 512771b7
-
-#     return result, p
-
-
-
-# def tetat(t,p,tx,tz):
-
-#     from .random import get_random
-
-#     teta = np.sqrt(t)/p
-#     while (True):
-#         va  = 2*get_random() - 1
-#         vb  = get_random()
-#         va2 = va**2
-#         vb2 = vb**2
-#         r2  = va2 + vb2
-
-#         if(r2 < 1):
-#             break
+
+    return result, p
+
+
+
+def tetat(t,p,tx,tz):
+
+    from .random import get_random
+
+    teta = np.sqrt(t)/p
+    while (True):
+        va  = 2*get_random() - 1
+        vb  = get_random()
+        va2 = va**2
+        vb2 = vb**2
+        r2  = va2 + vb2
+
+        if(r2 < 1):
+            break
         
-#     tx  = (teta*((2*va)*vb))/r2
-#     tz  = (teta*(va2 - vb2))/r2
-
-#     return tx, tz
-
-
-
-# def mcs(s, mc_radl, mc_zlm1, mc_p0, mc_x, mc_xp, mc_z, mc_zp, mc_dpop):
-
-#     theta    = 13.6e-3/(mc_p0*(1+mc_dpop)) # dpop   = (p - p0)/p0
-#     h   = 0.001
-#     dh  = 0.0001
-#     bn0 = 0.4330127019
-
-#     mc_x     = (mc_x/theta)/mc_radl
-#     mc_xp    = mc_xp/theta
-#     mc_z     = (mc_z/theta)/mc_radl
-#     mc_zp    = mc_zp/theta
-#     rlen0 = mc_zlm1/mc_radl
-#     rlen  = rlen0
-
-#     while (True): #10
-#         ae = bn0*mc_x
-#         be = bn0*mc_xp
-
-#         s = lib.soln3(ae,be,dh,rlen,s)
-
-#         if (s < h):
-#             s = h
-
-#         mc_x, mc_xp = scamcs(mc_x,mc_xp,s)
-
-#         if (mc_x <= 0):
-#             s = (rlen0-rlen)+s
-#             break # go to 20
-
-#         if ((s+dh) >= rlen):
-#             s = rlen0
-#             break # go to 20
-#         # go to 10
-#         rlen = rlen-s
-
-#     mc_z, mc_zp = scamcs(mc_z,mc_zp,s)
-
-#     s  = s*mc_radl
-#     mc_x  = (mc_x*theta)*mc_radl
-#     mc_xp = mc_xp*theta
-#     mc_z  = (mc_z*theta)*mc_radl
-#     mc_zp = mc_zp*theta
-
-#     return s, mc_x, mc_xp, mc_z, mc_zp, mc_dpop
-
-
-
-# def scamcs(xx, xxp, s):
-
-#     from .random import get_random
-
-#     x0  = xx
-#     xp0 = xxp
-
-#     while (True):
-#         v1 = 2*get_random() - 1
-#         v2 = 2*get_random() - 1
-#         r2 = v1**2 + v2**2
-
-#         if(r2 < 1):
-#             break
-
-#     a   = np.sqrt((-2*np.log(r2))/r2)
-#     z1  = v1*a
-#     z2  = v2*a
-#     ss  = np.sqrt(s)
-#     sss = 1 + 0.038*np.log(s)
-#     xx  = x0  + s*(xp0 + ((0.5*ss)*sss)*(z2 + z1*0.577350269))
-#     xxp = xp0 + (ss*z2)*sss
-
-#     return xx, xxp
-
-
-
-
-# def ichoix(ich_cprob):
-
-#     from .random import get_random
-
-#     aran = get_random()
+    tx  = (teta*((2*va)*vb))/r2
+    tz  = (teta*(va2 - vb2))/r2
+
+    return tx, tz
+
+
+
+def mcs(s, mc_radl, mc_zlm1, mc_p0, mc_x, mc_xp, mc_z, mc_zp, mc_dpop):
+
+    theta    = 13.6e-3/(mc_p0*(1+mc_dpop)) # dpop   = (p - p0)/p0
+    h   = 0.001
+    dh  = 0.0001
+    bn0 = 0.4330127019
+
+    mc_x     = (mc_x/theta)/mc_radl
+    mc_xp    = mc_xp/theta
+    mc_z     = (mc_z/theta)/mc_radl
+    mc_zp    = mc_zp/theta
+    rlen0 = mc_zlm1/mc_radl
+    rlen  = rlen0
+
+    while (True): #10
+        ae = bn0*mc_x
+        be = bn0*mc_xp
+
+        s = lib.soln3(ae,be,dh,rlen,s)
+
+        if (s < h):
+            s = h
+
+        mc_x, mc_xp = scamcs(mc_x,mc_xp,s)
+
+        if (mc_x <= 0):
+            s = (rlen0-rlen)+s
+            break # go to 20
+
+        if ((s+dh) >= rlen):
+            s = rlen0
+            break # go to 20
+        # go to 10
+        rlen = rlen-s
+
+    mc_z, mc_zp = scamcs(mc_z,mc_zp,s)
+
+    s  = s*mc_radl
+    mc_x  = (mc_x*theta)*mc_radl
+    mc_xp = mc_xp*theta
+    mc_z  = (mc_z*theta)*mc_radl
+    mc_zp = mc_zp*theta
+
+    return s, mc_x, mc_xp, mc_z, mc_zp, mc_dpop
+
+
+
+def scamcs(xx, xxp, s):
+
+    from .random import get_random
+
+    x0  = xx
+    xp0 = xxp
+
+    while (True):
+        v1 = 2*get_random() - 1
+        v2 = 2*get_random() - 1
+        r2 = v1**2 + v2**2
+
+        if(r2 < 1):
+            break
+
+    a   = np.sqrt((-2*np.log(r2))/r2)
+    z1  = v1*a
+    z2  = v2*a
+    ss  = np.sqrt(s)
+    sss = 1 + 0.038*np.log(s)
+    xx  = x0  + s*(xp0 + ((0.5*ss)*sss)*(z2 + z1*0.577350269))
+    xxp = xp0 + (ss*z2)*sss
+
+    return xx, xxp
+
+
+
+
+def ichoix(ich_cprob):
+
+    from .random import get_random
+
+    aran = get_random()
     
-#     for i in range(5):
-#         i += 1
-#         if(aran <= ich_cprob[i]):
-#             break
-#     return i
+    for i in range(5):
+        i += 1
+        if(aran <= ich_cprob[i]):
+            break
+    return i
