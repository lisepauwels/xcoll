--- conflicted
+++ resolved
@@ -15,7 +15,6 @@
     _xofields = {}
 
     _depends_on = [Material, CrystalMaterial, CollimatorImpacts, xt.RandomUniform, xt.RandomExponential,
-<<<<<<< HEAD
                    xt.RandomNormal, xt.RandomRutherford, xt.Drift]
 
     _extra_c_sources = [
@@ -24,17 +23,8 @@
         _pkg_root.joinpath('scattering_routines','everest','properties.h'),
 #         _pkg_root.joinpath('scattering_routines','everest','scatter_init.h'),
         _pkg_root.joinpath('scattering_routines','everest','multiple_coulomb_scattering.h'),
-=======
-                   xt.RandomNormal, xt.RandomRutherford]
-
-    _extra_c_sources = [
-        _pkg_root.joinpath('scattering_routines','everest','constants.h'),
-#         _pkg_root.joinpath('scattering_routines','everest','angles.h'),
-        _pkg_root.joinpath('scattering_routines','everest','everest.h'),
-        _pkg_root.joinpath('scattering_routines','everest','properties.h'),
         _pkg_root.joinpath('scattering_routines','everest','crystal_parameters.h'),
         _pkg_root.joinpath('scattering_routines','everest','amorphous.h'),
->>>>>>> f643e155
         _pkg_root.joinpath('scattering_routines','everest','jaw.h'),
         _pkg_root.joinpath('scattering_routines','everest','scatter.h'),
         _pkg_root.joinpath('scattering_routines','everest','channeling.h'),
