--- conflicted
+++ resolved
@@ -1,22 +1,13 @@
 import numpy as np
 import pandas as pd
 
-<<<<<<< HEAD
-from .beam_elements import BlackAbsorber, Collimator, Crystal
-=======
-from .beam_elements import BlackAbsorber, K2Collimator, K2Crystal, _all_collimator_types
-from .scattering_routines.k2 import K2Engine
->>>>>>> 742b000d
+from .beam_elements import BlackAbsorber, Collimator, Crystal, _all_collimator_types
 from .colldb import CollDB
 from .tables import CollimatorImpacts
 
 import xtrack as xt
 import xobjects as xo
 
-<<<<<<< HEAD
-_all_collimator_types = { BlackAbsorber, Collimator }
-=======
->>>>>>> 742b000d
 
 
 class CollimatorManager:
@@ -31,7 +22,6 @@
             raise ValueError("The variable 'line' needs to be an xtrack Line object!")
         else:
             self.line = line
-        self._k2engine = None   # only needed for FORTRAN K2Collimator
 
         # Create _buffer, _context, and _io_buffer
         if _buffer is None:
@@ -43,10 +33,7 @@
                              + "Make sure the buffer is generated inside the provided context, or alternatively, "
                              + "only pass one of _buffer or _context.")
         self._buffer = _buffer
-<<<<<<< HEAD
-        self.storage_capacity = storage_capacity
-        self.record_impacts = record_impacts
-=======
+
         # TODO: currently capacity is only for io_buffer (hence for _impacts). Do we need it in the _buffer as well?
         self._capacity = int(capacity)
         if io_buffer is None:
@@ -65,26 +52,16 @@
         self._coll_summary = None
         self._line_is_reversed = line_is_reversed
 
->>>>>>> 742b000d
 
     @property
     def random_seed(self):
         return self._random
+
     @property
     def impacts(self):
         interactions = {
             -1: 'Black', 1: 'Nuclear-Inelastic', 2: 'Nuclear-Elastic', 3: 'pp-Elastic', 4: 'Single-Diffractive', 5: 'Coulomb'
         }
-<<<<<<< HEAD
-        n_rows = self._impacts._row_id + 1
-        df = pd.DataFrame({
-                'collimator':        [self.line.element_names[elemid] for elemid in self._impacts.at_element[:n_rows]],
-                's':                 self._impacts.s[:n_rows],
-                'turn':              self._impacts.turn[:n_rows],
-                'interaction_type':  [ interactions[int_id] for int_id in self._impacts.interaction_type[:n_rows] ],
-            })
-        cols = ['id', 'x', 'px', 'y', 'py', 'zeta', 'delta', 'energy']
-=======
         n_rows = self._impacts._index + 1
         df = pd.DataFrame({
                 'collimator':        [self.line.element_names[elemid] for elemid in self._impacts.at_element[:n_rows]],
@@ -93,7 +70,6 @@
                 'interaction_type':  [ interactions[int_id] for int_id in self._impacts.interaction_type[:n_rows] ],
             })
         cols = ['id', 'x', 'px', 'y', 'py', 'zeta', 'delta', 'energy', 'mass', 'charge', 'z', 'a', 'pdgid']
->>>>>>> 742b000d
         for particle in ['parent', 'child']:
             multicols = pd.MultiIndex.from_tuples([(particle, col) for col in cols])
             newdf = pd.DataFrame(index=df.index, columns=multicols)
@@ -108,8 +84,6 @@
 
     @record_impacts.setter
     def record_impacts(self, record_impacts):
-<<<<<<< HEAD
-=======
         # TODO: how to get impacts if different collimator types in line?
         if record_impacts is True:
             record_impacts = self.collimator_names
@@ -128,16 +102,7 @@
             if self.tracker is not None:
                 self.tracker._check_invalidated()
             xt.stop_internal_logging(elements=record_stop)
->>>>>>> 742b000d
         self._record_impacts = record_impacts
-        if record_impacts:
-            self._impacts = CollimatorImpacts(_capacity=self.storage_capacity, _buffer=self._buffer)
-        else:
-            self._impacts = None
-        # Update the xo.Ref to the CollimatorImpacts for the installed collimators
-        for name in self.collimator_names:
-            if self.colldb._colldb.loc[name,'collimator_type'] is not None:
-                self.line[name].impacts = self._impacts
 
     @property
     def capacity(self):
@@ -196,32 +161,13 @@
         self._install_collimators(names, collimator_class=BlackAbsorber, install_func=install_func, verbose=verbose)
 
 
-<<<<<<< HEAD
     def install_everest_collimators(self, names=None, *, verbose=False, random_seed=None):        
-        from .beam_elements.k2.k2_random import set_random_seed
+        from .scattering_routines.everest import set_random_seed
         set_random_seed(random_seed)
-=======
-    def install_k2_collimators(self, names=None, *, max_part=50000, seed=None, verbose=False):
-        # Check for the existence of a K2Engine; warn if settings are different
-        # (only one instance of K2Engine should exist).
-        if seed is None:
-            seed = np.random.randint(1, 10000000)
-        if self._k2engine is None:
-            self._k2engine = K2Engine(n_alloc=max_part, random_generator_seed=seed)
-        else:
-            if self._k2engine.n_alloc != max_part:
-                print(f"Warning: K2 already initiated with a maximum allocation of {self._k2engine.n_alloc} particles.\n"
-                      + f"Ignoring the requested max_part={max_part}.")
-            if self._k2engine.random_generator_seed != seed:
-                print(f"Warning: K2 already initiated with seed {self._k2engine.random_generator_seed}.\n"
-                      + f"Ignoring the requested seed={seed}.")
->>>>>>> 742b000d
 
         # Do the installation
         def install_func(thiscoll, name):
             return Collimator(
-                    k2engine=self._k2engine,
-                    impacts=self._impacts,
                     inactive_front=thiscoll['inactive_front'],
                     inactive_back=thiscoll['inactive_back'],
                     active_length=thiscoll['active_length'],
@@ -229,13 +175,8 @@
                     material=thiscoll['material'],
                     is_active=False
                    )
-<<<<<<< HEAD
         self._install_collimators(names, collimator_class=Collimator, install_func=install_func, verbose=verbose)
-        
-=======
-        self._install_collimators(names, collimator_class=K2Collimator, install_func=install_func, verbose=verbose)
-
->>>>>>> 742b000d
+
 
     def _install_collimators(self, names, *, collimator_class, install_func, verbose):
         # Check that collimator marker exists in Line and CollDB,
@@ -315,16 +256,11 @@
 
     def build_tracker(self, **kwargs):
         kwargs.setdefault('_buffer', self._buffer)
-<<<<<<< HEAD
-        if kwargs['_buffer'] != self._buffer:
-            raise ValueError("Cannot build tracker with different buffer than the CollimationManager buffer!")
-=======
         kwargs.setdefault('io_buffer', self._io_buffer)
         if kwargs['_buffer'] != self._buffer:
             raise ValueError("Cannot build tracker with different buffer than the CollimationManager buffer!")
         if kwargs['io_buffer'] != self._io_buffer:
             raise ValueError("Cannot build tracker with different io_buffer than the CollimationManager io_buffer!")
->>>>>>> 742b000d
         if '_context' in kwargs and kwargs['_context'] != self._buffer.context:
             raise ValueError("Cannot build tracker with different context than the CollimationManager context!")
         self.tracker = self.line.build_tracker(**kwargs)
@@ -408,7 +344,7 @@
                 line[name].jaw_B_L = colldb._colldb.jaw_B_L[name]
                 line[name].jaw_B_R = colldb._colldb.jaw_B_R[name]
                 line[name].is_active = colldb.is_active[name]
-            elif isinstance(line[name], K2Collimator):
+            elif isinstance(line[name], Collimator):
                 line[name].material = colldb.material[name]
                 line[name].dx = colldb.x[name]
                 line[name].dy = colldb.y[name]
@@ -424,7 +360,7 @@
                 elif colldb.onesided[name] == 'left':
                     line[name].onesided = True
                 elif colldb.onesided[name] == 'right':
-                    raise ValueError(f"Right-sided collimators not implemented for K2Collimator {name}!")
+                    raise ValueError(f"Right-sided collimators not implemented for Collimator {name}!")
                 line[name].is_active = colldb.is_active[name]
             else:
                 raise ValueError(f"Missing implementation for element type of collimator {name}!")
